<<<<<<< HEAD
{# This Source Code Form is subject to the terms of the Mozilla Public
 # License, v. 2.0. If a copy of the MPL was not distributed with this
 # file, You can obtain one at http://mozilla.org/MPL/2.0/. #}

{% extends "sand.html" %}
=======
{% extends "base-resp.html" %}
>>>>>>> 1869b75a

{% block body_id %}privacy{% endblock %}

{% block page_title %}Your Privacy{% endblock %}

{% block extrahead %}
  {{ css('privacy') }}
{% endblock %}

{% block body_class %}sand{% endblock %}

{% block content %}

<hgroup id="main-feature" class="huge center">
  <h1>Your Privacy</h1>
  <h2>Putting you in control of your personal information at Mozilla</h2>
</hgroup>

<nav id="top" class="menu-bar billboard">
  <ul>
    <li><a href="#principles">Our Principles</a></li>
    <li><a href="#your-information">Your Information</a></li>
    <li><a href="#choices">Your Choices</a></li>
    <li><a href="#info-sharing">When we share your information</a></li>
    <li><a href="#contactus">Contact Us</a></li>
  </ul>
</nav>

<div id="main-content">
  <article class="main-column">
    <section id="principles" class="section-content">
      <h1>Our Principles</h1>
      <p>The following six privacy principles stem from <a href="{{ php_url('/about/manifesto.html') }}">Mozilla's Manifesto</a> and inform how we develop our websites, products and services. For details on our information handling practices across Mozilla, be sure to read our specific privacy notices and policies.:</p>
      <ol>
        <li>
          <h4>No Surprises</h4>
          <p>Only use and share information about our users for their benefit and as spelled out in our notices.</p>
        </li>
        <li>
          <h4>Real Choices</h4>
          <p>Educate users whenever we collect any personal information and give them a choice whenever possible.</p>
        </li>
        <li>
          <h4>Sensible Settings </h4>
          <p>Establish default settings that balance safety and user experience appropriately.</p>
        </li>
        <li>
          <h4>Limited Data</h4>
          <p>Collect and retain the least amount of user information necessary. Try to share anonymous aggregate data whenever possible, and then only when it benefits the web, users or developers.</p>
        </li>
        <li>
          <h4>User Control</h4>
          <p>Do not disclose personal user experience without the user's consent. Innovate, develop and advocate for privacy enhancements that put users in control of their online experiences.</p>
        </li>
        <li>
          <h4>Trusted Third Parties</h4>
          <p>Make privacy a factor in selecting and interacting with partners.</p>
        </li>
      </ol>
      <p><a href="#top" class="top">back to top</a></p>
    </section>
    
    <section id="your-information" class="section-content">
      <h1>Your Information</h1>
      <p>We know how much you value your privacy. We build our web sites and design our products and features with your privacy in mind.</p>
      <p>Our privacy policies and notices explain in detail what our different sites and products will and won't do with your information. They tell you what is collected, when it is collected, and for what reason it is collected. We want to be transparent and open about our privacy practices.</p>
      <h2>For us, "personal information" means:</h2>
      <ul>
        <li>information which identifies you, like your name or email address; or</li>
        <li>a combination of several pieces of information which couldn't identify you on their own, but which we believe could
          become identifiable to you when combined.</li>
      </ul>
      <p>Any information that falls outside of this is "non-personal information." If we store your personal information with information that is non-personal, we will consider the combination as personal information.</p>
      <p><a href="#top" class="top">back to top</a></p>
    </section>

    <section id="choices" class="section-content">
      <h1>Your Choices</h1>
      <h3 class="sub-section-header">In Products</h3>
      <p>In the software we make we include privacy and security settings with a lot of functionality. There are also plenty of <a href="https://addons.mozilla.org/en-US/firefox/extensions/privacy-security/">add-ons for some of our products, like Firefox</a>, which you can use to get even more control over your online experience, interactions and information.</p>
      <h3 class="sub-section-header">Email</h3>
      <p>If you signed up to receive a newsletter or other email communication from Mozilla, but no longer wish to do so, you can opt out 
        from receiving them by following the “unsubscribe” instructions in the next email you receive.</p>
      <h3 class="sub-section-header">Do Not Track</h3>
      <p>Do Not Track is a feature in Firefox (and some other sweet browsers) which lets you tell websites that you'd rather that they 
        don't keep track of you. You can <a href="http://dnt.mozilla.org">read more about Do Not Track</a> and how to 
        turn it on in Firefox.</p>
      <p><a id="dnt-enabled" class="button" href="http://dnt.mozilla.org/"></a></p>
    </section>
    <section id="info-sharing" class="section-content">
      <h1>When we share your Information</h1>
      <p>We may release information in the following situations:</p>
      <ul>
        <li>When we tell you we will and you consent to the sharing.</li>
        <li>For processing or providing products and services to you, but only if those entities receiving your information are contractually obligated to handle the data in ways that are approved by Mozilla.</li>
        <li>When we engage vendors, we negotiate to include contract terms that require vendors: (a) to limit use of the user information that we provide them only for the provision of their services to us and (b) not to correlate that user information with other information they might have.</li>
        <li>When we are fulfilling our <a href="http://www.mozilla.org/about/manifesto.html">mission of being open</a>. We sometimes release information to make our products better and foster an open web, but we will try to remove your personal information and disclose it in a way that minimizes the risk of you being re-identified.</li>
        <li>When the law requires it. We follow the law whenever we receive requests about you from a government or related to a lawsuit, and we'll notify you when we’re asked to hand over your personal information unless we're legally prohibited from doing so. When we receive requests like this, we'll only release your information if we have a good faith belief that the law requires us to do so. Nothing in this policy is intended to limit any legal defenses or objections that you may have to a third party’s request to disclose your information.</li>
        <li>When we believe it is necessary to prevent harm to you or someone else, provided that we will do so only if we have a good faith belief that it is reasonably necessary to protect the rights, property or safety of you, our other users, Mozilla or the public.</li>
        <li>If our organizational structure or status changes (if we undergo a restructuring, are acquired, or go bankrupt,) we may pass your information to a successor or affiliate.</li>
      </ul>
      <p><a href="#top" class="top">back to top</a></p>
    </section>

    <section id="contactus" class="section-content">
      <h1>Contact the Mozilla Privacy Team</h1>
      <p>Mozilla Corporation<br />
        Attn: Legal Notices - Privacy<br />
        650 Castro Street, Suite 300<br />
        Mountain View, CA 94041-2729<br />
        Phone: +1-650-903-0800</p>

      {% include "privacy/privacy_contact.html" %}
      <p><a href="#top" class="top">back to top</a></p>
    </section>
  </article>
  <aside class="sidebar reference">
    <h4>Our Privacy Policies</h4>
    <p>Mozilla's specific privacy policies for our many websites, products and services:</p>
    <ul class="policy-nav">
      <li><a href="http://www.mozilla.org/en-US/privacy-policy.html" class="policy-moz-websites">Mozilla Websites</a></li>
      <li><a href="http://www.mozilla.org/en-US/legal/privacy/firefox.html" class="policy-firefox">Firefox</a></li>
      <li><a href="http://www.mozilla.org/en-US/thunderbird/legal/privacy/" class="policy-thunderbird">Thunderbird</a></li>
      <li><a href="https://marketplace.mozilla.org/privacy-policy" class="policy-marketplace">Marketplace</a></li>
      <li><a href="http://www.mozilla.org/en-US/persona/privacy-policy/" class="policy-persona">Persona</a></li>
      <li><a href="https://services.mozilla.com/privacy-policy/" class="policy-sync">Sync</a></li>
      <li><a href="https://testpilot.mozillalabs.com/privacy.php" class="policy-test-pilot">Test Pilot</a></li>
    </ul>
    <div class="get-involved">
      <h4>Get Involved</h4>
      <p>To review and comment on proposed changes to our privacy policies <a href="https://groups.google.com/forum/?fromgroups#!forum/mozilla.governance">subscribe to Mozilla's Governance Group</a>.</p>
      <p>Our ongoing work on privacy is covered by the <a href="https://blog.mozilla.org/privacy/ ">Privacy &amp; Data Safety Blog</a> and information about our ongoing work is available on <a href="https://wiki.mozilla.org/Privacy">Mozilla's privacy team wiki</a>.</p>
    </div>
  </aside>
</div>
{% endblock %}

{% block email_form %}{% endblock %}

{% block js %}
  {{ js('privacy') }}
  <script>Mozilla.Pager.AUTO_ROTATE_INTERVAL = 5000;</script>
{% endblock %}<|MERGE_RESOLUTION|>--- conflicted
+++ resolved
@@ -1,12 +1,8 @@
-<<<<<<< HEAD
 {# This Source Code Form is subject to the terms of the Mozilla Public
  # License, v. 2.0. If a copy of the MPL was not distributed with this
  # file, You can obtain one at http://mozilla.org/MPL/2.0/. #}
 
-{% extends "sand.html" %}
-=======
 {% extends "base-resp.html" %}
->>>>>>> 1869b75a
 
 {% block body_id %}privacy{% endblock %}
 
@@ -68,7 +64,7 @@
       </ol>
       <p><a href="#top" class="top">back to top</a></p>
     </section>
-    
+
     <section id="your-information" class="section-content">
       <h1>Your Information</h1>
       <p>We know how much you value your privacy. We build our web sites and design our products and features with your privacy in mind.</p>
@@ -88,11 +84,11 @@
       <h3 class="sub-section-header">In Products</h3>
       <p>In the software we make we include privacy and security settings with a lot of functionality. There are also plenty of <a href="https://addons.mozilla.org/en-US/firefox/extensions/privacy-security/">add-ons for some of our products, like Firefox</a>, which you can use to get even more control over your online experience, interactions and information.</p>
       <h3 class="sub-section-header">Email</h3>
-      <p>If you signed up to receive a newsletter or other email communication from Mozilla, but no longer wish to do so, you can opt out 
+      <p>If you signed up to receive a newsletter or other email communication from Mozilla, but no longer wish to do so, you can opt out
         from receiving them by following the “unsubscribe” instructions in the next email you receive.</p>
       <h3 class="sub-section-header">Do Not Track</h3>
-      <p>Do Not Track is a feature in Firefox (and some other sweet browsers) which lets you tell websites that you'd rather that they 
-        don't keep track of you. You can <a href="http://dnt.mozilla.org">read more about Do Not Track</a> and how to 
+      <p>Do Not Track is a feature in Firefox (and some other sweet browsers) which lets you tell websites that you'd rather that they
+        don't keep track of you. You can <a href="http://dnt.mozilla.org">read more about Do Not Track</a> and how to
         turn it on in Firefox.</p>
       <p><a id="dnt-enabled" class="button" href="http://dnt.mozilla.org/"></a></p>
     </section>
