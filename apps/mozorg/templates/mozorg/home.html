--- conflicted
+++ resolved
@@ -95,11 +95,6 @@
   <section id="home-news">
     <h3>In the news</h3>
     <ul>
-<<<<<<< HEAD
-      {% for f in feed('mozilla')[:3] %}
-        <li><h4><a href="{{ f.link }}">{{ f.title }}</a></h4></li>
-      {% endfor %}
-=======
       <li>
         <h4><a href="http://blog.mozilla.org/blog/2012/06/26/mozilla-launches-a-speedy-and-powerful-upgrade-to-mobile-browsing-with-firefox-for-android">Mozilla Launches Upgrade to Mobile Browsing with Firefox for Android</a></h4>
       </li>
@@ -109,7 +104,6 @@
       <li>
         <h4><a href="http://blog.mozilla.org/blog/2012/05/17/congratulations-2012-firefox-flicks-winners/">Congratulations 2012 Firefox Flicks Winners!</a></h4>
       </li>
->>>>>>> 98e746b5
     </ul>
     <a href="http://blog.mozilla.com/" id="all-news">See all news »</a>
   </section>
