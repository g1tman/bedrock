<<<<<<< HEAD
{% if not success or return_to_form %}
=======
{% if not contribute_success or return_to_form %}
>>>>>>> d41980b0
<form class="billboard{% if form.errors %} has-errors{% endif %}"
      action="#help-form" id="help-form" method="post">
  <input type="hidden" name="contribute-form" value="Y" />

<<<<<<< HEAD
  {% if success and return_to_form %}
=======
  {% if contribute_success and return_to_form %}
>>>>>>> d41980b0
  <h4 id="thank-you">
    {{ _('Thank you for getting in touch! You will hear from us soon.') }}
  </h4>
  {% endif %}
<<<<<<< HEAD

  <h4 id="submit-wait" style="display:none">
    {{ _('Submitting data, please wait...') }}
  </h4>

  {% if form.errors %}
  {{ form.non_field_errors()|safe }}

  <ul class="errorlist">
    {% if form.email.errors %}
    <li>{{_('Please enter a valid email address.')}}</li>
    {% endif %}

    {% if form.privacy.errors %}
    <li>{{_('You must agree to the privacy policy.')}}</li>
    {% endif %}

    {% if form.interest.errors %}
    <li>{{_('Please select an area of interest.')}}</li>
    {% endif %}

    {% if form.comments.errors %}
    <li>{{_('Please tell us more about your interests.')}}</li>
    {% endif %}

=======

  {% if form.errors %}
  {{ form.non_field_errors()|safe }}

  <ul class="errorlist">
    {% if form.email.errors %}
    <li>{{_('Please enter a valid email address.')}}</li>
    {% endif %}

    {% if form.privacy.errors %}
    <li>{{_('You must agree to the privacy policy.')}}</li>
    {% endif %}

    {% if form.interest.errors %}
    <li>{{_('Please select an area of interest.')}}</li>
    {% endif %}

    {% if form.comments.errors %}
    <li>{{_('Please tell us more about your interests.')}}</li>
    {% endif %}

>>>>>>> d41980b0
    {% if form.captcha.errors %}
    <li>{{_('Your CAPTCHA response did not match. Please try again.')}}</li>
    {% endif %}
  </ul>
  {% endif %}
  <div id="form-content"
<<<<<<< HEAD
       {% if success and return_to_form %} style="display:none"{% endif %}>
    <fieldset>
      <div class="row">
        <div class="form-column-1">
          <h3>{{_('Want to help?')}}</h3>
=======
       {% if contribute_success and return_to_form %} style="display:none"{% endif %}>
    <fieldset>
      <div class="row">
        <div class="form-column-1">
          <h3>{{_('Want to help?')}}</h3>
>>>>>>> d41980b0
        </div>
        <div class="form-column-2">
          <div class="field field-email">
            {{ field_with_attrs(form.email, placeholder=_('YOUR EMAIL HERE'))|safe }}
          </div>
        </div>
        <div class="form-column-3">
          <div class="field field-interest">
            {{ form.interest|safe }}
          </div>
        </div>
      </div>

      <div class="form-row" id="form-details">
        <div class="form-column-1">
          <p>{{_('Send us a note and we can get you started right away.')}}</p>
        </div>
        <div class="form-column-2">
          <div class="field field-comments">
            {{ field_with_attrs(form.comments, placeholder=_('Hi, I’m interested in…'))|safe }}
          </div>
        </div>
        <div class="form-column-3">
          <div class="field field-privacy {% if form.privacy.errors%}field-error{% endif %}">
            {{ form.privacy|safe }}
          </div>
<<<<<<< HEAD
          <div class="field field-newsletter">
            <label for="id_newsletter">
              {{ form.newsletter|safe }}
              {{_('I’d like to receive regular contribution news by email')}}
            </label>
          </div>
=======
          {% if LANG.startswith('en') %}
            <div class="field field-newsletter">
              <label for="id_newsletter">
                {{ form.newsletter|safe }}
                {{_('I’d like to receive regular contribution news by email')}}
              </label>
            </div>
          {% endif %}
>>>>>>> d41980b0
          <div class="field field-captcha">
            {{ form.captcha }}
          </div>
        </div>
      </div>
    </fieldset>
    <div class="form-submit">
      <input type="submit" class="button" id="form-submit" value="{{_('Submit&nbsp;»')}}">
    </div>
  </div>
</form>
{% else %}
<div id="help-form" class="billboard thank">
  <h4>{{_('Thank you for getting in touch.')}}</h4>
  <p>{{_('Someone from Mozilla will get back to you soon with information about how to get involved. While you’re waiting, browse through some of the volunteer opportunities available below.')}}
  </p>
</div>
{% endif %}<|MERGE_RESOLUTION|>--- conflicted
+++ resolved
@@ -1,22 +1,13 @@
-<<<<<<< HEAD
-{% if not success or return_to_form %}
-=======
 {% if not contribute_success or return_to_form %}
->>>>>>> d41980b0
 <form class="billboard{% if form.errors %} has-errors{% endif %}"
       action="#help-form" id="help-form" method="post">
   <input type="hidden" name="contribute-form" value="Y" />
 
-<<<<<<< HEAD
-  {% if success and return_to_form %}
-=======
   {% if contribute_success and return_to_form %}
->>>>>>> d41980b0
   <h4 id="thank-you">
     {{ _('Thank you for getting in touch! You will hear from us soon.') }}
   </h4>
   {% endif %}
-<<<<<<< HEAD
 
   <h4 id="submit-wait" style="display:none">
     {{ _('Submitting data, please wait...') }}
@@ -42,48 +33,17 @@
     <li>{{_('Please tell us more about your interests.')}}</li>
     {% endif %}
 
-=======
-
-  {% if form.errors %}
-  {{ form.non_field_errors()|safe }}
-
-  <ul class="errorlist">
-    {% if form.email.errors %}
-    <li>{{_('Please enter a valid email address.')}}</li>
-    {% endif %}
-
-    {% if form.privacy.errors %}
-    <li>{{_('You must agree to the privacy policy.')}}</li>
-    {% endif %}
-
-    {% if form.interest.errors %}
-    <li>{{_('Please select an area of interest.')}}</li>
-    {% endif %}
-
-    {% if form.comments.errors %}
-    <li>{{_('Please tell us more about your interests.')}}</li>
-    {% endif %}
-
->>>>>>> d41980b0
     {% if form.captcha.errors %}
     <li>{{_('Your CAPTCHA response did not match. Please try again.')}}</li>
     {% endif %}
   </ul>
   {% endif %}
   <div id="form-content"
-<<<<<<< HEAD
-       {% if success and return_to_form %} style="display:none"{% endif %}>
+       {% if contribute_success and return_to_form %} style="display:none"{% endif %}>
     <fieldset>
       <div class="row">
         <div class="form-column-1">
           <h3>{{_('Want to help?')}}</h3>
-=======
-       {% if contribute_success and return_to_form %} style="display:none"{% endif %}>
-    <fieldset>
-      <div class="row">
-        <div class="form-column-1">
-          <h3>{{_('Want to help?')}}</h3>
->>>>>>> d41980b0
         </div>
         <div class="form-column-2">
           <div class="field field-email">
@@ -110,14 +70,6 @@
           <div class="field field-privacy {% if form.privacy.errors%}field-error{% endif %}">
             {{ form.privacy|safe }}
           </div>
-<<<<<<< HEAD
-          <div class="field field-newsletter">
-            <label for="id_newsletter">
-              {{ form.newsletter|safe }}
-              {{_('I’d like to receive regular contribution news by email')}}
-            </label>
-          </div>
-=======
           {% if LANG.startswith('en') %}
             <div class="field field-newsletter">
               <label for="id_newsletter">
@@ -126,7 +78,6 @@
               </label>
             </div>
           {% endif %}
->>>>>>> d41980b0
           <div class="field field-captcha">
             {{ form.captcha }}
           </div>
