{% extends "base.html" %}

{% block page_title %}Sandstone - Bedrock’s Layer of CSS Love{% endblock %}

{% block body_class %}stone {{ super() }}{% endblock %}

{% block site_css %}
  {{ css('sandstone_guide') }}
{% endblock %}

{% block content %}

<hgroup id="main-feature" class="huge center">
  <h1>Sandstone</h1>
  <h2>Visual style for the Mozilla web universe</h2>
</hgroup>

<nav class="menu-bar billboard">
  <ul>
    <li><a href="#flavors">Flavors</a></li>
    <li><a href="#grid">Less framework</a></li>
    <li><a href="#tabzilla-demo">Tabzilla</a></li>
    <li><a href="#typefaces">Typefaces</a></li>
    <li><a href="#buttons">Buttons</a></li>
  </ul>
</nav>

<<<<<<< HEAD
=======
<section id="flavors" class="container divider">
<div class="row">

  <div class="span3">

    <hgroup>
      <h2 class="mozilla-red">Flavors</h2>
      <h4 class="mozilla-red">Sand, Stone, &amp; Sky</h4>
    </hgroup>

    <p>The sandstone visual style offers a light set of guidelines for page designs, but is not a set of absolute rules. A neutral flavor is provided by default, along with more distinct flavors for Mozilla pages and Firefox pages. Other sites and pages can be modified with their own distinct flavor.</p>
    <a class="top" href="#top">back to top</a>

  </div>

  <div class="span2 css-code small">
    <h4>Try them out:</h4>
    <ul id="theme-switcher">
      <li id="theme-stone"><a href="#" class="button-white"><span></span>Default <b>“stone”</b></a></li>
      <li id="theme-sand"><a href="#" class="button-white"><span></span>Mozilla <b>“sand”</b></a></li>
      <li id="theme-sky"><a href="#" class="button-white"><span></span>Firefox <b>“sky”</b></a></li>
    </ul>
  </div>

  <div class="span5">

    <h4>On the Menu</h4>

    <ul>
      <li>“Stone” flavor is a neutral grey.</li>
      <li>“Sand” flavor has a warm and distinctive look, intended for core mozilla.org pages.</li>
      <li>“Sky” flavor is a bright blue for Firefox pages.</li>
      <li>Other sites can cook up their own flavor where appropriate.</li>
    </ul>

    <a href="http://static.mozilla.com/moco/design/sandstone.psd" class="button">Download Photoshop Template</a>

  </div>

</div>
</section>

>>>>>>> 7e305a3c
<section id="grid" class="container divider">
<div class="row">

  <div class="span3">

    <hgroup>
      <h2 class="mozilla-red">Less Framework</h2>
      <h4 class="mozilla-red">Responsive Grid</h4>
    </hgroup>

      <p>Pages are built on a responsive gride, with 10, 6, or 3 columns, depending on the viewer. Columns are 68px wide with a 24px gutter. CSS classes for grids (<code>.row</code>, <code>.span1</code>, <code>.span2</code> etc.) are provided, or you can roll-your-own. If you’re using <a href="http://lesscss.org/">LESS</a> (the dynamic style sheet language, not to be confused with the <a href="http://lessframework.com/">Less Framework</a>, mixins are provided for columns (<code>.span(1)</code>, <code>.span(2)</code>, etc.).</p>
<a class="top" href="#top">back to top</a>

  </div>

  <div class="span2 css-code small">
    <h4>Grid Information</h4>
    <p><a href="http://www.lessframework.com">Less framework website</a></p>
    <p><a href="javascript:(function(){window.javascriptgrid={columns:{'default':{columns:10},a:{minWidth:768,maxWidth:991,columns:8},b:{minWidth:480,maxWidth:767,columns:5},c:{minWidth:1,maxWidth:479,columns:3}},columnWidth:68,gapWidth:24};var%20script=document.createElement('script');script.src='http://jsg.javascriptgrid.org/jsg.js';document.getElementsByTagName('HEAD')[0].appendChild(script);})();">Less Grid Overlay</a> (drag this link to your bookmarks bar and click it!)</p>
  </div>

  <div class="span5">

    <h4>Grid Notes</h4>

    <ul>
        <li>CSS Media queries based layout for Smartphone, Landscape Smartphone, Tablet, Desktop</li>
        <li>Max width on smartphone is 252px (3 grid columns)</li>
        <li>Ideal main body copy width on Tablet and Desktop is 528px (6 columns)</li>
        <li>.Org style uses vertical spacing gutters of multiples of 24px to separate sections</li>
        <li>View CSS source on this site for example of grid usage</li>
    </ul>

    <ul id="template-downloads">
      <li><a class="button" href="">Download page template PSD</a></li>
      <li><a class="button" href="">Download subpage template PSD</a></li>
    </ul>

    <img src="grid-example-1.jpg" alt="">
    <img src="grid-example-2.jpg" alt="">

  </div>

</div>
</section>

<section id="tabzilla-demo" class="container divider">
<div class="row">

  <div class="span3">

    <hgroup>
      <h2 class="mozilla-red">Tabzilla</h2>
      <h4 class="mozilla-red">Universal Tab</h4>
    </hgroup>

      <p>Tabzilla is the universal tab that appears on all Mozilla websites. A simple set of HTML/CSS/JS is provided for easy integration.</p>

  </div>

  <div class="span2 css-code small">
    <h4>Tabzilla Live</h4>
    <p>View tabzilla live at <a href="">www.mozilla.org</a> or at the top of this page.</p>
  </div>

  <div class="span5">
    <h4>Tabzilla Code</h4>
    <p>
      Find the <a href="https://github.com/mozilla/tabzilla">Tabzilla Documentation and code on GitHub</a>.
    </p>

  </div>

</div>
</section>

<section id="typefaces" class="typefaces container divider">
<div class="row">
  <div class="span3">

    <hgroup>
      <h2 class="mozilla-red">Typefaces</h2>
      <h4>Open Sans + Georgia</h4>
    </hgroup>

    <p>Body copy is set in 16px Georgia with a 24px baseline. Headlines are set in Open Sans Light. The Open Sans font family is avaiable as a hosted web font from mozilla.org. The Sandstone CSS provides headings styled with Open Sans and you can add the LESS mixin <code>.open-sans</code> or <code>.open-sans-light</code> to any element.</p>

    <a class="top" href="#top">back to top</a>

  </div>

  <div class="span2 css-code">
    <h4>LESS mixins</h4>

    <p><code>
      .open-sans;<br>
      .open-sans-light;
    </code></p>
  </div>

  <div class="span5">

    <h4>Type Examples</h4>

    <h1 class="huge">huge</p>
    <h1 class="large">large</p>
    <h1>headline 1</h1>
    <h2>headline 2</h2>
    <h3>headline 3</h3>
    <h4>headline 4</h4>

    <p>body text</p>
    <p class="small">small</p>

  </div>

</div>
</section>

<section id="buttons" class="container divider-last">
<div class="row">

  <div class="span3">

    <hgroup>
      <h2 class="mozilla-red">Buttons</h2>
      <h4 class="mozilla-red">Gumdrop Style</h4>
    </hgroup>

    <p>Button styles with hover/active states and CSS transitions are provided. Green buttons should be used for download actions, blue for other primary functions.</p>

    <a class="top" href="#top">back to top</a>

  </div>

  <div class="span2 css-code">
    <h4>Button CSS</h4>
    <p><code>
      .button<br>
      .button-blue
    </code></p>
    <p><code>
      .button-white
    </code></p>
  </div>

  <div class="span5">
    <h4>Button Examples</h4>
    <p>
      <a class="button" href="">Primary Button</a>
      <a class="button-blue" href="">Primary Button</a>
    </p>
    <p>
      <a class="button-white" href="">Secondary Button</a>
    </p>
  </div>

</div>
</section>

</div>


{% endblock %}

{% block js %}
<script>
  $(document).ready(function() {

    $("#theme-stone").click(function() {
      $("body").addClass('stone');
      $("body").removeClass('sand');
      $("body").removeClass('sky');
      return false;
    });

    $("#theme-sand").click(function() {
      $("body").addClass('sand');
      $("body").removeClass('stone');
      $("body").removeClass('sky');
      return false;
    });

    $("#theme-sky").click(function() {
      $("body").addClass('sky');
      $("body").removeClass('stone');
      $("body").removeClass('sand');
      return false;
    });
  });
</script>
{% endblock %}<|MERGE_RESOLUTION|>--- conflicted
+++ resolved
@@ -25,8 +25,6 @@
   </ul>
 </nav>
 
-<<<<<<< HEAD
-=======
 <section id="flavors" class="container divider">
 <div class="row">
 
@@ -69,7 +67,6 @@
 </div>
 </section>
 
->>>>>>> 7e305a3c
 <section id="grid" class="container divider">
 <div class="row">
 
