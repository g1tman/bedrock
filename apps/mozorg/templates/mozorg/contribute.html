{# This Source Code Form is subject to the terms of the Mozilla Public
 # License, v. 2.0. If a copy of the MPL was not distributed with this
 # file, You can obtain one at http://mozilla.org/MPL/2.0/. #}

{% add_lang_files "mozorg/15years" %}

{% extends "mozorg/base-resp.html" %}

{% block page_title %}{{_('Get Involved: Volunteer Opportunities at Mozilla')}}{% endblock %}
{% block body_id %}contribute{% endblock %}

{% block extrahead %}
  {{ css('contribute') }}
{% endblock %}

{% block js %}
  {{ js('contribute') }}
{% endblock %}

{% block content %}

{% if has_moz15 %}

<article id="moz15">
  <header>
    <h1 class="title">{{ _('<strong>15 years</strong> of a better Web') }}</h1>
    <p class="intro">
    {% trans %}
      Mozilla exists to promote openness, innovation and opportunity on the Internet.
    {% endtrans %}
    {% trans %}
      We’ve been doing it for 15 years and the following 15 facts offer a look at who
      we are, including some of our biggest achievements and milestones. But in some
      ways we’re just getting started, exploring new technology, entering new areas
      and reaching new users every day.
    {% endtrans %}
    </p>
  </header>

  <div id="slideshow-stage">

    <div id="slideshow">
      <div class="slide-control">
        <button class="prev">{{ _('Previous') }}</button>
        <button class="next">{{ _('Next') }}</button>
      </div>
      <ul class="sequence-canvas slides">
        <li id="fact01" class="slide">
          <span class="number">01</span>
          <div class="message">
          <p>
          {% trans %}
            The Mozilla Project launched at Netscape on March 31, 1998, to offer choice to users and drive innovation on the Web.
          {% endtrans %}
          </p>
          </div>
          <span class="block1"></span>
          <span class="block2"></span>
          <span class="back"></span>
        </li>

        <li id="fact02" class="slide">
          <span class="number">02</span>
          <div class="message">
          <p>
          {% trans %}
            Proudly non-profit, Mozilla makes products like Firefox with a mission to keep the power of the Web in the hands of users everywhere.
          {% endtrans %}
          </p>
          </div>
          <span class="block1"></span>
          <span class="block2"></span>
          <span class="block3"></span>
          <span class="logo"></span>
          <span class="back"></span>
        </li>

        <li id="fact03" class="slide">
          <span class="number">03</span>
          <div class="message">
          <p>
          {# L10N: "The New York Times" is the proper name of an English publication and should not be translated. #}
          {% trans %}
            More than 10,000 contributors expressed their support for our mission by paying for a full-page ad in <cite>The New York Times</cite> on the day Firefox 1.0 launched in 2004.
          {% endtrans %}
          </p>
          </div>
          <span class="block1"></span>
          <span class="back"></span>
        </li>

        <li id="fact04" class="slide">
          <span class="number">04</span>
          <div class="message">
          <p>
          {% trans %}
            Today Mozilla has contributors on every continent, including Antarctica (where Firefox is used by 80% of people).
          {% endtrans %}
          </p>
          </div>
          <span class="block1"></span>
          <span class="back"></span>
        </li>

        <li id="fact05" class="slide">
          <span class="number">05</span>
          <div class="message">
          <p>
          {% trans %}
            Firefox Add-Ons allow you to customize and take control of your Web experience. Over 3 billion of them have been downloaded by users so far.
          {% endtrans %}
          </p>
          </div>
          <span class="block1"></span>
          <span class="block2"></span>
          <span class="block3"></span>
          <span class="back"></span>
        </li>

        <li id="fact06" class="slide">
          <span class="number">06 <span class="keyhole"></span></span>
          <div class="message">
          <p>
          {% trans %}
            Mozilla is leading the way in online privacy with browser innovations like Do Not Track and Collusion that give users greater control of their personal data.
          {% endtrans %}
          </p>
          </div>
          <span class="block1"></span>
          <span class="back"></span>
        </li>

        <li id="fact07" class="slide">
          <span class="number">07</span>
          <div class="message">
          <p>
          {% trans %}
            Our global community has helped translate Firefox into 89 languages, making the browser available to more than 95% of the world's population.
          {% endtrans %}
          </p>
          </div>
          <span class="block1"></span>
          <span class="back"></span>
        </li>

        <li id="fact08" class="slide">
          <span class="number">08</span>
          <div class="message">
          <p>
          {% trans %}
            In 2008, 8,002,530 people chose Firefox in a single day to set a Guinness World Record for “Most Downloads of a Software Application in 24 Hours.”
          {% endtrans %}
          </p>
          </div>
          <span class="block1"></span>
          <span class="block2"></span>
          <span class="back"></span>
        </li>

        <li id="fact09" class="slide">
          <span class="number">09</span>
          <div class="message">
          <p>
          {% trans %}
            The Mozilla Festival is our largest annual event, bringing together hundreds of creative minds to realize the full power and potential of the Web.
          {% endtrans %}
          </p>
          </div>
          <span class="block1"></span>
          <span class="block2"></span>
          <span class="logo"><span></span></span>
          <span class="back"></span>
        </li>

        <li id="fact10" class="slide">
          <span class="number">10</span>
          <div class="message">
          <p>
          {% trans %}
            Mozilla Webmaker works to create a more Web-literate planet, providing tools and projects to help people take greater control of their online lives.
          {% endtrans %}
          </p>
          </div>
          <span class="block1"></span>
          <span class="block2"></span>
          <span class="back"></span>
        </li>

        <li id="fact11" class="slide">
          <span class="number">11</span>
          <div class="message">
          <p>
          {% trans %}
            The Mozilla WebFWD program helps open source innovators and entrepreneurs create products and solutions that empower users to push the Web forward.
          {% endtrans %}
          </p>
          </div>
          <span class="block1"></span>
          <span class="logo"></span>
          <span class="back"></span>
        </li>

        <li id="fact12" class="slide">
          <span class="number">12</span>
          <div class="message">
          <p>
          {% trans %}
            The Mozilla Developer Network is a community-driven Web resource that provides the best documentation, tutorials and tools available to more than 2 million visitors each month.
          {% endtrans %}
          </p>
          </div>
          <span class="block1"></span>
          <span class="block2"></span>
          <span class="stars"></span>
          <span class="rocket"></span>
          <span class="back"></span>
        </li>

        <li id="fact13" class="slide">
          <span class="number">13</span>
          <div class="message">
          <p>
          {% trans %}
            Mozilla works to care for and preserve the Web as a shared public resource for the benefit of everyone.
          {% endtrans %}
          </p>
          </div>
          <span class="block1"></span>
          <span class="back"></span>
        </li>

        <li id="fact14" class="slide">
          <span class="number">14</span>
          <div class="message">
          <p>
          {% trans %}
            In 2013, Mozilla is launching Firefox OS to unleash the full power of the Web on smartphones and once again offer control and choice to a new generation of people coming online.
          {% endtrans %}
          </p>
          </div>
          <span class="block1"></span>
          <span class="block2"></span>
          <span class="shadow"></span>
          <span class="phone"></span>
          <span class="fox"></span>
          <span class="back"></span>
        </li>

        <li id="fact15" class="slide">
          <span class="number">15</span>
          <div class="message">
          <p>
          {% trans %}
            The work Mozilla does is made possible thanks to tens of thousands of individual donors and volunteers — people like you who believe the Web should remain open and accessible to all.
          {% endtrans %}
          </p>
          </div>
          <span class="block1"></span>
          <span class="block2"></span>
          <span class="back"></span>
        </li>

      </ul>
    </div>

  </div>

  <div class="cta">
    <h2>{{ _('The success of our mission depends on participation from people like you.') }}</h2>
    <p>
    {% trans %}
      Find out how you can get involved or support Mozilla to help make a difference
      in the lives of users everywhere for the next 15 years — and beyond.
    {% endtrans %}
    </p>
  </div>

</article>

{% else %}

<h1 id="main-feature" class="large">{{_('Get Involved')}}</h1>

<section id="welcome" class="container">
  <div id="welcome-video" class="mozilla-video-control mozilla-video-shadow">
    <video
      width="640"
      height="360"
      poster="{{ MEDIA_URL }}img/contribute/poster-brand.jpg"
      controls="controls">
      <source src="//videos-cdn.mozilla.net/brand/Mozilla_Firefox_Manifesto_v0.2_640.webm" type="video/webm" />
      <source src="//videos-cdn.mozilla.net/brand/Mozilla_Firefox_Manifesto_v0.2_640.theora.ogv" type="video/ogg; codecs=&quot;theora, vorbis&quot;" />
      <source src="//videos-cdn.mozilla.net/brand/Mozilla_Firefox_Manifesto_v0.2_640.mp4" type="video/mp4" />
      <object type="application/x-shockwave-flash"
        style="width: 640px; height: 388px;"
        data="{{ MEDIA_URL }}flash/playerWithControls.swf?flv=brand/Mozilla_Firefox_Manifesto_v0.2_640.mp4&amp;autoplay=false&amp;msg=Play%20Video">
        <param name="movie" value="{{ MEDIA_URL }}flash/playerWithControls.swf?flv=brand/Mozilla_Firefox_Manifesto_v0.2_640.mp4&amp;autoplay=false&amp;msg=Play%20Video" />
        <param name="wmode" value="transparent" />

        <div class="video-player-no-flash">
        {{_('This video requires a browser with support for open video or the <a href="http://www.adobe.com/go/getflashplayer">Adobe Flash Player</a>.')}}
        </div>
      </object>
    </video>
    <p>
      {{_('You don’t have to be a C++ guru (or even know what that means!) to get involved.<br><b>You just have to love the Web.</b>')}}
    </p>
  </div>
</section>

<<<<<<< HEAD
{% if not hide_form %}
  {% include "mozorg/contribute-form.html" %}
{% endif %}
=======
{% endif %}

{% include "mozorg/contribute-form.html" %}
>>>>>>> 983014ef

  <section id="opportunities">

    <h1 class="container">{{_('Find an opportunity')}}</h1>

    <div class="pager pager-with-tabs">

      <nav class="container">
        <h5>{{_('Sort By:')}}</h5>
        <ul class="pager-tabs">
          <li><a href="#interest" class="button-white">{{_('Interest')}}</a></li>
          <li><a href="#location" class="button-white">{{_('Location')}}</a></li>
          {% if LANG.startswith('en') %}<li><a href="#newsletter" class="button-white">{{_('Newsletter')}}</a></li>{% endif %}
        </ul>
      </nav>

      <div class="pager-content container">

        <div class="interest-content default-page" id="interest">
          <script>// <![CDATA[
          document.getElementById('interest').id = 'page-interest';
          // ]]></script>
          <section>

            <ul class="contribute-options">
              <li class="row">
                <img src="{{ MEDIA_URL }}img/contribute/sumo.png" alt="" />
                <h3 id="support">{{_('Helping Users')}}</h3>
                <div class="content">
                  <p>
{% trans fx_support_url='https://support.mozilla.org/kb/superheroes-wanted', tb_support_url='http://support.mozillamessaging.com/kb/superheroes-wanted' %}
Our support process relies on enthusiastic contributors like you to help others get the most out of Mozilla products. Find out more about <a href="{{ fx_support_url }}">how to help Firefox users</a> and <a href="{{ tb_support_url }}">how to help Thunderbird users</a>.
{% endtrans %}
                  </p>
                </div>
              </li>
              <li class="row">
                <img src="{{ MEDIA_URL }}img/contribute/qmo.png" alt="" />
                <h3 id="qa">{{_('Quality Assurance')}}</h3>
                <div class="content">
                  <p>
{% trans qa_bugs_url='http://quality.mozilla.org/teams/desktop-firefox/', qa_web_url='http://quality.mozilla.org/teams/web-qa/', qa_url='http://quality.mozilla.org/' %}
Quality assurance testing is one of the easiest ways to get started with Mozilla and is a great way to get familiar with our code and tools. Help us <a href="{{ qa_bugs_url }}">hunt down bugs</a> in Firefox, <a href="{{ qa_web_url }}">test Mozilla web sites</a> or learn more about <a href="http://quality.mozilla.org/">other testing opportunities</a>.
{% endtrans %}
                </p>
                </div>
              </li>
              <li class="row">
                <img src="{{ MEDIA_URL }}img/contribute/dinohead.png" alt="" />
                <h3 id="coding">{{_('Coding')}}</h3>
                <div class="content">
                  <p>
{% trans dev_intro_url='https://developer.mozilla.org/en/Introduction', what_url='http://www.whatcanidoformozilla.org/' %}
<a href="{{ dev_intro_url }}">Developers can help</a> Mozilla by adding new features, making our technology smaller and faster and making development easier for others.  Tell us <a href="{{ what_url }}">your favorite programming language</a> and we'll find the project for you.
{% endtrans %}
                  </p>
                </div>
              </li>
              <li class="row">
                <img src="{{ MEDIA_URL }}img/contribute/firefox.png" alt="" />
                <h3 id="marketing">{{_('Spread the Word')}}</h3>
                <div class="content">
                  <p>
{% trans affiliates_url='https://affiliates.mozilla.org', marketing_url='https://wiki.mozilla.org/MarketingGuide' %}
Help us spread the word about how Firefox and other Mozilla projects are building a better Internet. Share Firefox with the world by <a href="{{ affiliates_url }}">becoming an Affiliate</a> and then check out our <a href="{{ marketing_url }}">Marketing Guide</a> for more ways to get involved.
{% endtrans %}
                  </p>
                </div>
              </li>
              <li class="row">
                <img src="{{ media('/img/contribute/localization.png') }}" alt="" />
                <h3 id="l10n">{{_('Localization') }}</h3>
                <div class="content">
                  <p>
{% trans l10n_url='https://wiki.mozilla.org/L10n', l10n_web_url='https://wiki.mozilla.org/L10n:Web_parts' %}
Get involved with Mozilla by making Firefox, Thunderbird and other projects <a href="{{ l10n_url }}">available in your language</a>. Also help us tell the world about how Mozilla is building a better Internet by <a href="{{ l10n_web_url }}">translating content</a> on our web sites.
{% endtrans %}
                  </p>
                </div>
              </li>
              <li class="row">
                <img src="{{ media('/img/contribute/web.png') }}" alt="" />
                <h3 id="webdev">{{_('Web Development') }}</h3>
                <div class="content">
                  <p>
{% trans webdev_url='https://wiki.mozilla.org/Webdev/GetInvolved', gaia_url='https://wiki.mozilla.org/Gaia/Hacking' %}
Our web sites are open for web developers to hack on.  <a href="{{ webdev_url }}">Find a web site project</a> to get started on.  Your web skills can also be used to <a href="{{ gaia_url }}">help us build our new Firefox OS</a>.
{% endtrans %}
                  </p>
                </div>
              </li>
              <li class="row">
                <img src="{{ media('/img/contribute/addons.png') }}" alt="" />
                <h3 id="addons">{{_('Add-ons') }}</h3>
                <div class="content">
                  <p>
{% trans addons_url='https://addons.mozilla.org/developers/docs/getting-started', addons_wiki='https://wiki.mozilla.org/AMO:Editors/Applying' %}
Mozilla products have a powerful extension system that allows you to make small tweaks or major additions.  Learn more about how to <a href="{{ addons_url }}">build an add-on</a>.  For experienced developers, find out how to <a href="{{ addons_wiki }}">become an AMO editor</a>.
{% endtrans %}
                  </p>
                </div>
              </li>
              <li class="row">
                <img src="{{ media('/img/contribute/creativecollective.png') }}" alt="" />
                <h3 id="design">{{_('Visual Design') }}</h3>
                <div class="content">
                  <p>
{% trans creative_url='https://blog.mozilla.org/creative/' %}
We want to make it possible for artists to cover the web and people with designs inspired by Mozilla.   Check out the <a href="{{ creative_url }}">Creative team blog</a> for more information about how to take part.
{% endtrans %}
                  </p>
                </div>
              </li>
              <li class="row">
                <img src="{{ media('/img/contribute/mdn.png') }}" alt="" />
                <h3 id="docs">{{_('Documentation and Writing') }}</h3>
                <div class="content">
                  <p>
{% trans dev_url='https://developer.mozilla.org/docs/Project:How_to_Help' %}
The Mozilla Developer Network is the hub for information about Mozilla technologies. Help <a href="{{ dev_url }}">make our documentation better</a> by writing new content, correcting existing material or translating content into new languages.
{% endtrans %}
                  </p>
                </div>
              </li>
              <li class="row">
                <img src="{{ media('/img/contribute/webmaker.png') }}" alt="" />
                <h3 id="education">{{_('Education') }}</h3>
                <div class="content">
                  <p>
{% trans moz_webmaker='https://webmaker.org/', webmaker='https://webmaker.org/events/' %}
Help build a generation of webmakers by teaching others how the web works. <a href="{{ moz_webmaker }} ">Explore what the Mozilla Webmaker project is all about</a> or get started teaching others by <a href="{{ webmaker }}">setting up an event in your community today</a>.
{% endtrans %}
                  </p>
                </div>
              </li>
            </ul>
          </section>
        </div>

        <div class="location-content" id="location">
          <script>// <![CDATA[
          document.getElementById('location').id = 'page-location';
          // ]]></script>
          <section>
            <ul>
              <li class="row">
                <a href="/contribute/local/northamerica.html">
                  <img src="{{ MEDIA_URL }}img/contribute/local/map-th-northamerica.png" alt="">
                  <h3>{{_('US and Canada')}}</h3>
                </a>
              </li>
              <li class="row">
                <a href="/contribute/local/europe.html">
                  <img src="{{ MEDIA_URL }}img/contribute/local/map-th-europe.png" alt="">
                  <h3>{{_('Europe')}}</h3>
                </a>
              </li>
              <li class="row">
                <a href="/contribute/local/latinamerica.html">
                  <img src="{{ MEDIA_URL }}img/contribute/local/map-th-latinamerica.png" alt="">
                  <h3>{{_('Latin America')}}</h3>
                </a>
              </li>
              <li class="row">
                <a href="/contribute/local/africamideast.html">
                  <img src="{{ MEDIA_URL }}img/contribute/local/map-th-africamideast.png" alt="">
                  <h3>{{_('Africa and the Middle East')}}</h3>
                </a>
              </li>
              <li class="row">
                <a href="/contribute/local/asia.html">
                  <img src="{{ MEDIA_URL }}img/contribute/local/map-th-asia.png" alt="">
                  <h3>{{_('Asia and the South Pacific')}}</h3>
                </a>
              </li>
              <li class="row">
                <a href="/contribute/local/southpole.html">
                  <img src="{{ MEDIA_URL }}img/contribute/local/map-th-southpole.png" alt="">
                  <h3>{{_('Antarctica')}}</h3>
                </a>
              </li>
            </ul>
          </section>
        </div>



        {% if LANG.startswith('en') %}
          <div class="newsletter-content" id="newsletter">
            <script>// <![CDATA[
            document.getElementById('newsletter').id = 'page-newsletter';
            // ]]></script>
            <section>
              {% if not newsletter_success %}
                <form action="#newsletter" method="post" id="newsletter-form">
                  <input type="hidden" name="newsletter-form" value="Y" />
                  <p>{{_('Sign up for a weekly newsletter that is full of community news and contribution opportunities.')}}</p>
                  {% if newsletter_form.errors %}
                    {{ newsletter_form.non_field_errors()|safe }}

                    <ul class="errorlist">
                      {% if newsletter_form.email.errors %}
                      <li>{{_('Please enter a valid email address.')}}</li>
                      {% endif %}

                      {% if newsletter_form.privacy.errors %}
                      <li>{{_('You must agree to the privacy policy.')}}</li>
                      {% endif %}
                    </ul>
                  {% endif %}

                  <div class="field field-email">{{ field_with_attrs(newsletter_form.email, placeholder=_('YOUR EMAIL HERE'))|safe }}</div>
                  <div class="field field-country">{{ newsletter_form.country|safe }}</div>
                  <div class="field field-format">{{ newsletter_form.fmt|safe }}</div>
                  <div class="field field-privacy">{{ newsletter_form.privacy|safe }}</div>
                  <div class="field field-submit"><input name="test-submit" type="submit" value="{{_('Subscribe')}}" class="button-blue" /></div>
                  <small>{{_('We will only send you Mozilla-related information.')}}</small>
                </form>
              {% else %}
              <h4>{{_('Thank you!')}}</h4>
              {% endif %}
            </section>
          </div>
        {% endif %}

      </div>

    </div>


  </section>

{% endblock %}

{% block email_form %}{% endblock %}<|MERGE_RESOLUTION|>--- conflicted
+++ resolved
@@ -308,15 +308,11 @@
   </div>
 </section>
 
-<<<<<<< HEAD
+{% endif %}
+
 {% if not hide_form %}
   {% include "mozorg/contribute-form.html" %}
 {% endif %}
-=======
-{% endif %}
-
-{% include "mozorg/contribute-form.html" %}
->>>>>>> 983014ef
 
   <section id="opportunities">
 
