--- conflicted
+++ resolved
@@ -627,14 +627,8 @@
                            'tr', 'uk', 'vi', 'zh-CN', 'zh-TW']
 
 # Locales showing the 15th Anniversary slideshow on /contribute
-<<<<<<< HEAD
-LOCALES_WITH_MOZ15 = ['en-US', 'en-GB', 'de', 'el', 'es-ES', 'fr',
-                      'id', 'nl', 'pt-BR', 'zh-TW', 'zh-CN',]
-=======
-LOCALES_WITH_MOZ15 = ['en-US', 'en-GB', 'de', 'es-AR', 'es-CL',
-                      'es-ES', 'es-MX', 'fr', 'id', 'nl', 'pt-BR',
-                      'zh-TW', 'zh-CN',]
->>>>>>> f7cae053
+LOCALES_WITH_MOZ15 = ['de', 'el', 'en-GB', 'en-US', 'es-AR', 'es-CL', 'es-ES',
+                      'es-MX', 'fr', 'id', 'nl', 'pt-BR', 'zh-CN', 'zh-TW']
 
 # reCAPTCHA keys
 RECAPTCHA_PUBLIC_KEY = ''
