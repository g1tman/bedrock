--- conflicted
+++ resolved
@@ -178,12 +178,6 @@
     'js': {
         'site': (
             'js/site.js',  # this is automatically included on every page
-<<<<<<< HEAD
-        ),
-        'webmaker': (
-            'js/webmaker/feeds.js',
-=======
->>>>>>> 7fbd288d
         ),
         'collusion': (
             'js/collusion/d3.layout.js',
