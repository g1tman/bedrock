@import "sandstone/sandstone.less";

.huge,
.huge h1 {
  margin-bottom: .1em;
}
.huge h2 {
  font-size: 40px;
}
#main-content {
  padding-left: 0;
  width: 944px;
}
.main-column {
  margin-right: 16px;
  width: 720px;
}
.sub-section-header {
  padding: 20px 0 20px 0;
  border-top: 1px dotted #E0E0E0;
}
// back to top links in content sections
.top {
  position: absolute;
  bottom: 10px;
  right: 20px;
}
.sidebar {
  margin-left: 16px;
  width: 192px;
}
nav.menu-bar {
  margin-bottom: 24px;
}
#contact_privacy {
  width: 635px;
}
#contact_privacy legend {
  margin-bottom: 8px;
  font-size: 28px;
}
#contact_privacy label {
   font-family: 'Open Sans Light', sans-serif;
}
#contact_privacy input {
  margin-top: 2px;
  width: 232px;
}
#contact_privacy .field {
  margin-top: 10px;
}
#contact_privacy_submit {
  float: right;
}
#privacy-promo {
    width: 992px;
    margin: 0 auto;
}
table.data-table {
  margin: 2em 0 2em 0;
  border-collapse: collapse;
}
table.data-table tr:nth-child(even) {
  background-color: rgba(200,200,200,.2);
}
table.data-table th,
table.data-table td {
  padding: 6px;
}
table.data-table thead th {
  font-size: .857em;
  text-align: left;
  font-weight: normal;
  background-color: rgba(200,200,200,.6);
}
table.data-table tbody {
  font-size: .857em;
}
table.data-table tbody th {
  text-align: left;
}
<<<<<<< HEAD
.section-content,
.appendix {
  #gradient > .radial(center, 45px, ellipse, farthest-corner, #f5f1e8 0%, #ffffff 100%);
  margin-bottom: 48px;
=======
table.data-table tbody tr td:first-child {
  min-width: 150px;
}
.section-content,
.appendix {
  position: relative;
  background-color: #fff;
  margin-bottom: 24px;
>>>>>>> bebc9953
  padding: 24px;
  border-bottom: 1px solid #ddd;
  @shadow: 0 0 0 1px #fff inset;
  .box-shadow(@shadow);
}
.appendix,
.policy-archive {
  margin: 24px 0 24px 0;
<<<<<<< HEAD
=======
}
.policy-nav {
  margin: 0;
  padding: 0;
  li {
    margin-left: 0;
    list-style: none;
    a {
      display: inline-block;
      padding: 10px 0 10px 45px;
      height: 30px;
    }
    a.policy-moz-websites {
      background: transparent url(/media/img/privacy/icons/dino-head.png) 0 0 no-repeat;
    }
    a.policy-firefox {
      background: transparent url(/media/img/privacy/icons/firefox.png) 0 0 no-repeat;
    }
    a.policy-thunderbird {
      background: transparent url(/media/img/privacy/icons/thunderbird.png) 0 0 no-repeat;
    }
    a.policy-marketplace {
      background: transparent url(/media/img/privacy/icons/marketplace.png) 0 0 no-repeat;
    }
    a.policy-persona {
      background: transparent url(/media/img/privacy/icons/persona.png) 0 0 no-repeat;
    }
    a.policy-sync {
      background: transparent url(/media/img/privacy/icons/sync.png) 0 0 no-repeat;
    }
    a.policy-test-pilot {
      background: transparent url(/media/img/privacy/icons/test-pilot.png) 0 0 no-repeat;
    }
  }
}
.pager-tabs {
    text-align: center;
    li {
        display: inline;
        list-style-type: none;
        margin: 0;
        a {
            color: rgba(0,0,0,0.2);
            .inline-block;
            padding: 6px;
            &:hover,
            &:active {
                text-decoration: none;
                color: @textColorSecondary;
            }
            &.selected {
                color: @textColorSecondary;
            }
        }
    }
}
.pager-page {
    background-position: 0 0;
    background-repeat: no-repeat;
    display: none;
    a {
        display: block;
        height: 265px;
        padding: 0;
        position: relative;
        width: 100%;
        border-bottom: 1px solid #ddd;
        &:hover,
        &:active {
            text-decoration: none;
        }
    }
    div {
        .span(3);
        margin-left: 0;
        padding: 0 0 @baseLine 48px;
        position: relative;
    }
    h3 {
        padding-top: @baseLine * 2;
        margin-bottom: @baseLine;
        font-size: 32px;
        letter-spacing: -1px;
        color: #fff;
        text-shadow: none;
    }
    p {
        color: #fff;
        text-shadow: none;
        margin: 0;
    }
    img {
        display: block;
        background: @textColorPrimary;
        width: 100%;
        position: absolute;
        top: 0;
        left: 0;
    }
>>>>>>> bebc9953
}<|MERGE_RESOLUTION|>--- conflicted
+++ resolved
@@ -79,12 +79,6 @@
 table.data-table tbody th {
   text-align: left;
 }
-<<<<<<< HEAD
-.section-content,
-.appendix {
-  #gradient > .radial(center, 45px, ellipse, farthest-corner, #f5f1e8 0%, #ffffff 100%);
-  margin-bottom: 48px;
-=======
 table.data-table tbody tr td:first-child {
   min-width: 150px;
 }
@@ -93,7 +87,6 @@
   position: relative;
   background-color: #fff;
   margin-bottom: 24px;
->>>>>>> bebc9953
   padding: 24px;
   border-bottom: 1px solid #ddd;
   @shadow: 0 0 0 1px #fff inset;
@@ -102,8 +95,6 @@
 .appendix,
 .policy-archive {
   margin: 24px 0 24px 0;
-<<<<<<< HEAD
-=======
 }
 .policy-nav {
   margin: 0;
@@ -203,5 +194,4 @@
         top: 0;
         left: 0;
     }
->>>>>>> bebc9953
 }