--- conflicted
+++ resolved
@@ -1,11 +1,6 @@
 @import "../sandstone/sandstone.less";
 @import "menu.less";
 
-<<<<<<< HEAD
-
-
-=======
->>>>>>> 7e305a3c
 #masthead h1 {
     padding: @baseLine 0;
 }
@@ -21,19 +16,6 @@
     letter-spacing: -1px;
 }
 
-<<<<<<< HEAD
-a:hover,
-a:active {
-    color: darken(@linkBlue, 10%);
-}
-
-.stacked h1 {
-    font-size: 32px;
-    letter-spacing: -1px;
-}
-
-=======
->>>>>>> 7e305a3c
 .stacked h1 span {
     display: block;
 }