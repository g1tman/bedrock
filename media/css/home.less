--- conflicted
+++ resolved
@@ -644,12 +644,6 @@
                 width: 70%;
             }
         }
-<<<<<<< HEAD
-        #promo-storyvideo,
-        #page-promo-storyvideo {
-            h3 {
-                font-size: 32px;
-=======
         #promo-flicksvideo,
         #page-promo-flicksvideo {
             img {
@@ -657,7 +651,6 @@
                 margin: 0;
                 top: 20px;
                 right: 20px;
->>>>>>> 4abce3da
             }
             .content {
                 .span_narrow(7);
@@ -837,38 +830,6 @@
                 float: none;
             }
         }
-<<<<<<< HEAD
-        #promo-flicksvideo,
-        #page-promo-flicksvideo {
-            img {
-                top: 0;
-                left: 0;
-                width: auto;
-                float: none;
-            }
-            .container {
-                position: static;
-                padding-top: 247px;
-            }
-            .content {
-                float: none;
-                margin: 0;
-                width: auto;
-                position: static;
-            }
-            h3 {
-                font-size: 24px;
-                width: auto;
-                float: none;
-            }
-            h4 {
-                font-size: 18px;
-                width: auto;
-                float: none;
-            }
-        }
-=======
->>>>>>> 4abce3da
         #promo-flicks-overlay {
             .video-visit {
                 margin-top: 10px;
