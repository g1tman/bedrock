if (typeof Mozilla === 'undefined') {
    var Mozilla = {};
}

if (typeof Mozilla.page === 'undefined') {
    Mozilla.page = {};
}

Mozilla.page.Home = {
    'closeText' : 'close',
    'shareText' : 'Share'
};

$(document).ready(function() {

    // {{{ showLink()

    function showLink() {
        // hide container and show link at same dimensions
        $container.css('display', 'none');
        $link.css('display', 'block');
    }

    // }}}
    // {{{ hideLink()

    function hideLink() {
        var linkHeight = $link.height();
        var linkWidth = $link.width();

        // hide link and show container with same dimensions
        $link.css('display', 'none');
        $container.height(linkHeight)
            .css('display', 'block');

        $goLink.css(
            'left',
            Math.max(Math.floor((linkWidth - currentSize.videoWidth) / 2), 20)
        );
    }

    // }}}
    // {{{ showVideo()

    function showVideo() {
        var thumbPosition = $thumb.position();

        $video.attr('width', currentSize.videoWidth)
            .attr('height', currentSize.videoHeight);

        $thumb.css('display', 'none');

        $videoContainer.css({
            'top' : thumbPosition.top,
            'right' : 'auto',
            'left' : thumbPosition.left,
            'width' : currentSize.videoWidth,
            'height' : currentSize.videoHeight,
            'display' : 'block'
        });

        if (videoJS) {
            // let the loading and big play buttons show up again.
            $videoContainer.find('.video-js').removeClass('vjs-moz-ended');

            videoJS.size(currentSize.videoWidth, currentSize.videoHeight);
            videoJS.play();
        } else {
            _V_('video-player', {}, function() {
                videoJS = this;

                // add share button to controls on first play
                videoJS.addEvent('play', function() {
                    if (!$shareButton) {
                        $shareButton = $(
                            '<button class="vjs-sandstone-share">' +
                            Mozilla.page.Home.shareText +
                            '</button>'
                        );
                        $shareButton.click(function() {
                            videoJS.pause();
                            showOverlay(false);
                        });
                        var $controls = $(videoJS.controlBar.el);
                        $controls.append($shareButton);
                    }
                });

                // Flash player fails to initialize dynamically inserted source
                // elements. Set up the sources after the player exists. See
                // http://help.videojs.com/discussions/questions/350-flash-fallback-in-ie8
                if (!hasVideo) {
                    videoJS.src(sources);
                }
                videoJS.addEvent('ended', function() { showOverlay(true); });
                videoJS.play();
            });
        }
    }

    // }}}
    // {{{ hideVideo()

    function hideVideo() {
        if (videoJS) {
            videoJS.pause();
        }

        var videoPosition = $videoContainer.position();

        $videoContainer.css('display', 'none');
        $overlay.css('display', 'none');

        $thumb.css({
            'top' : videoPosition.top,
            'right' : 'auto',
            'left' : videoPosition.left,
            'display' : 'block'
        });

        if (currentSize.videoWidth < 720) {
            $thumb.css({
                'width' : currentSize.thumbWidth,
                'height' : currentSize.thumbHeight
            });
        }

        $close.detach();
    }

    // }}}
    // {{{ showOverlay()

    function showOverlay(ended) {
        var width = $videoContainer.width();
        var height = $videoContainer.height();
        var position = $videoContainer.position();

        if (ended) {
            $overlay.find('.video-replay').css('display', 'inline-block');
            $overlay.find('.video-continue').css('display', 'none');
        } else {
            $overlay.find('.video-replay').css('display', 'none');
            $overlay.find('.video-continue').css('display', 'inline-block');
        }

        $overlay.css({
            'top' : position.top,
            'left' : position.left,
            'width' : width,
            'height' : height,
            'display' : 'block'
        });

        if (ended) {
            // hide video-js big play button and loading spinner (Chrome
            // shows spinner for some videos after they are finished)
            $videoContainer.find('.video-js').addClass('vjs-moz-ended');
        }
    }

    // }}}
    // {{{ hideOverlay()

    function hideOverlay() {
        $overlay.css('display', 'none');
    }

    // }}}
    // {{{ open()

    function open() {
        if (state !== 'closed') {
            return;
        }

        state = 'opening';

        // if pager is auto-rotating, stop rotating when video opened
        Mozilla.Pager.pagers['home-promo'].stopAutoRotate();
        Mozilla.Pager.pagers['home-promo'].autoRotate = false;

        var thumbOffset = $thumb.offset();

        // show close link
        $close.insertBefore($container)
            .css('right', 'auto')
            .offset({
                'left' : thumbOffset.left + currentSize.thumbWidth,
                'top' : thumbOffset.top
            });

        if (currentSize.videoWidth >= 720) {

            var linkWidth = $link.width();

            hideLink();

            var goHeight = $goLink.height();

            $container.animate(
                {
                    'height' : currentSize.videoHeight + goHeight + 10 + currentSize.marginHeight * 2
                },
                duration,
                easing
            );

            $close.animate(
                {
                    'left' : Math.floor((linkWidth + currentSize.videoWidth) / 2),
                    'top'  : currentSize.marginHeight
                },
                duration
            );

            $thumb.css('right', 'auto')
                .offset({ 'left' : thumbOffset.left })
                .animate(
                    {
                        'height' : currentSize.videoHeight,
                        'width' : currentSize.videoWidth,
                        'left' : Math.floor((linkWidth - currentSize.videoWidth) / 2),
                        'top' : currentSize.marginHeight
                    },
                    duration,
                    easing,
                    function() {
                        showVideo();
                        // only allow closing after opened
                        state = 'opened';
                    }
                );

            $('body').animate(
                {
                    scrollTop: $('#home-promo').position().top - 20
                },
                duration,
                easing
            );

        } else {
            // for small sizes, no animation required
            showVideo();
            state = 'opened';
        }
    }

    // }}}
    // {{{ close()

    function close() {
        if (state !== 'opened') {
            return;
        }

        state = 'closing';

        hideVideo();

        var linkWidth = $container.width();
        var linkHeight = $container.height();

        if (currentSize.videoWidth >= 720) {

            showLink();
            $link.height(linkHeight)
                .animate(
                    {
                        'height' : currentSize.thumbHeight + 2 * currentSize.marginHeight
                    },
                    duration,
                    easing
                );

            $thumb.animate(
                {
                    'height' : currentSize.thumbHeight,
                    'width'  : currentSize.thumbWidth,
                    'left'   : linkWidth - currentSize.thumbWidth - currentSize.marginWidth
                },
                duration,
                easing,
                function() {
                    // only allow opening after closing finished
                    state = 'closed';
                }
            );
        } else {
            state = 'closed';
        }

    }

    // }}}
    // {{{ getSize()

    function getSize() {
        if (hasMediaQueries && matchMedia('(max-width: 480px)').matches) {
            return sizes[0];
        }

        if (hasMediaQueries && matchMedia('(min-width: 480px) and (max-width: 760px)').matches) {
            return sizes[1];
        }

        if (hasMediaQueries && matchMedia('(min-width: 760px) and (max-width: 1000px)').matches) {
            return sizes[2];
        }

        return sizes[3];
    }

    // }}}
    // {{{ handleResize()

    function handleResize() {
        var size = getSize();
        if (size.videoWidth !== currentSize.videoWidth) {
            currentSize = size;
            reposition();
        }
    }

    // }}}
    // {{{ resposition()

    function reposition() {
        var linkWidth;

        // TODO: check for and stop animations
        if (state === 'opened' || state === 'opening') {
            if (videoJS) {
                videoJS.size(currentSize.videoWidth, currentSize.videoHeight);
            }

            $overlay.css({
                'width' : currentSize.videoWidth,
                'height' : currentSize.videoHeight
            });

            var $offsetParent = $videoContainer.offsetParent();
            linkWidth = $offsetParent.width();

            $videoContainer.css({
                'right' : 'auto',
                'top' : currentSize.marginHeight,
                'left' : Math.floor((linkWidth - currentSize.videoWidth) / 2),
                'width' : currentSize.videoWidth,
                'height' : currentSize.videoHeight
            });

            $overlay.css({
                'right' : 'auto',
                'top' : currentSize.marginHeight,
                'left' : Math.floor((linkWidth - currentSize.videoWidth) / 2)
            });

            $close.css({
                'right' : 'auto',
                'top' : currentSize.marginHeight,
                'left' : Math.floor((linkWidth + currentSize.videoWidth) / 2)
            });

            $thumb.css({
                'width' : currentSize.videoWidth,
                'height' : currentSize.videoHeight
            });

            if (currentSize.videoWidth >= 720) {
                $goLink.css({
                    'bottom' : 'auto',
                    'left' : Math.max(Math.floor((linkWidth - currentSize.videoWidth) / 2), 20),
                    'top' : currentSize.videoHeight + currentSize.marginHeight + 10
                });

                hideLink();

                var goHeight = $goLink.height();

                $container.css(
                    'height',
                    currentSize.marginHeight + currentSize.videoHeight + goHeight + 10 + 20
                );
            } else {
                showLink();
                $link.css('height', 'auto');
            }
        // TODO: check for and stop animations
        } else {
            linkWidth = $link.width();

            $thumb.css({
                'right' : 'auto',
                'top' : currentSize.marginHeight,
                'left' : linkWidth - currentSize.thumbWidth - currentSize.marginWidth,
                'width' : currentSize.thumbWidth,
                'height' : currentSize.thumbHeight
            });

            var height;
            if (currentSize.videoWidth >= 720) {
                height = currentSize.thumbHeight + currentSize.marginHeight * 2;
            } else {
                height = 'auto';
            }

            $link.css('height', height);
        }
    }

    // }}}
    // {{{ createVideo()

    function createVideo() {
        // IE9 didn't like a video element build using jQuery so we build it
        // using the DOM API.
        var video = document.createElement('video');
        video.id = 'video-player';
        video.className = 'video-js vjs-default-skin';
        video.controls = 'controls';
        video.preload = 'none';

<<<<<<< HEAD
=======
        // create video sources
        var sources = [
            {
                src: 'http://videos-cdn.mozilla.net/serv/firefoxflicks/FireFoxFlicks_2013-Teaser.mp4',
                type: 'video/mp4'
            },
            {
                src: 'http://videos-cdn.mozilla.net/serv/firefoxflicks/FireFoxFlicks_2013-Teaser.webm',
                type: 'video/webm'
            }
        ];

>>>>>>> 9c4b1897
        for (var i = 0; i < sources.length; i++) {
            var source = document.createElement('source');
            source.src = sources[i].src;
            source.type = sources[i].type;
            video.appendChild(source);
        }

        return $(video);
    }

    // }}}
    // {{{ createCloseButton()

    function createCloseButton() {
        var $close = $(
            '<span class="video-close" tabindex="0" role="button">×</span>'
        );

        $close.attr('title', Mozilla.page.Home.closeText)
            .click(function(e) { close(); })
            .keypress(function(e) {
                if (e.keyCode === 13 || e.keyCode === 32) {
                    e.preventDefault(e);
                    close();
                }
            });

        return $close;
    }

    // }}}
    // {{{ createThumb()

    function createThumb() {
        var $thumb = $('#promo-flicks-keyframe');

        $thumb.click(function(e) { open(); })
            .keypress(function(e) {
                if (e.keyCode === 13 || e.keyCode === 32) {
                    e.preventDefault(e);
                    open();
                }
            });

        return $thumb;
    }

    // }}}
    // {{{ createContainer()

    function createContainer() {
        var $container = $('<div class="container"></div>');
        $container.css('display', 'none')
        return $container;
    }

    // }}}
    // {{{ createGoLink()

    function createGoLink($link) {
        var $goLink = $('<a class="go"></a>');
        $goLink.attr('href', $link.attr('href'))
            .text($link.find('.go').text());

        return $goLink;
    }

    // }}}
    // {{{ createVideoContainer()

    function createVideoContainer() {
        var $videoContainer = $('<div class="video-container"></div>');
        $videoContainer.css('display', 'none')
        return $videoContainer;
    }

    // }}}
    // {{{ createSocialOverlay()

    function createSocialOverlay() {
        var $overlay = $('#promo-flicks-overlay');
        $overlay.find('.video-replay').click(function(e) {
            handleReplayAction();
        }).keypress(function(e) {
            if (e.keyCode === 13 || e.keyCode === 32) {
                e.preventDefault(e);
                handleReplayAction();
            }
        });
        $overlay.find('.video-continue').click(function(e) {
            handleContinueAction();
        }).keypress(function(e) {
            if (e.keyCode === 13 || e.keyCode === 32) {
                e.preventDefault(e);
                handleContinueAction();
            }
        });
        return $overlay;
    }

    // }}}
    // {{{ handleReplayAction()

    function handleReplayAction() {
        hideOverlay();
        if (videoJS) {
            // let the loading and big play buttons show up again.
            $videoContainer.find('.video-js').removeClass('vjs-moz-ended');
            videoJS.currentTime(0);
            videoJS.play();
        }
    }

    // }}}
    // {{{ handleContinueAction()

    function handleContinueAction() {
        hideOverlay();
        if (videoJS) {
            videoJS.play();
        }
    }

    // }}}

    var hasMediaQueries = (typeof matchMedia !== 'undefined');
    var hasVideo = (typeof HTMLMediaElement !== 'undefined');

    var sizes = [
        {
            thumbWidth : 320,
            thumbHeight : 180,
            videoWidth : 320,
            videoHeight : 180,
            marginWidth : 0,
            marginHeight : 0
        },
        {
            thumbWidth : 440,
            thumbHeight : 248,
            videoWidth : 440,
            videoHeight : 248,
            marginWidth : 0,
            marginHeight : 0
        },
        {
            thumbWidth : 280,
            thumbHeight : 158,
            videoWidth : 720,
            videoHeight : 405,
            marginWidth : 20,
            marginHeight : 20
        },
        {
            thumbWidth : 380,
            thumbHeight : 214,
            videoWidth : 853,
            videoHeight : 480,
            marginWidth : 30,
            marginHeight : 25
        }
    ];

    var sources = [{
        src: 'http://videos.mozilla.org/uploads/brand/State%20of%20Mozilla%202011%20(fcp2)-RC%20-%20720p%20-%20MPEG-4.mp4',
        type: 'video/mp4'
    }, {
        src: 'http://videos.mozilla.org/uploads/brand/State%20of%20Mozilla%202011%20(fcp2)-RC%20-%20720p%20-%20MPEG-4.webm',
        type: 'video/webm'
    }];

    var currentSize = getSize();
    var $thumb = createThumb();
    var $link = $thumb.next();
    var $container = createContainer();
    var $goLink = createGoLink($link);
    var $close = createCloseButton();
    var $videoContainer = createVideoContainer();
    var $video = createVideo();
    var $overlay = createSocialOverlay();
    var $shareButton;

    $container.insertBefore($link);
    $goLink.appendTo($container);
    $videoContainer.insertAfter($thumb);
    $video.appendTo($videoContainer);

    var state = 'closed';

    // shared animation settings
    var duration = 400;
    var easing = 'swing';

    // the video.js player when it exists
    var videoJS;

    if (hasMediaQueries) {
        $(window).resize(handleResize);
        handleResize();
    }

    // pause video if pager changes pages
    Mozilla.Pager.pagers['home-promo'].$container.bind('changePage', function() {
        if (videoJS) {
            videoJS.pause();
        }
    });

    // video.js configuration of Flash player. If the SWF is moved to a
    // Mozilla CDN in the future, a crossdomain.xml file will need to be
    // configured before the SWF will work.
    var base = location.protocol + '//' + location.host;
    _V_.options.flash.swf = base + '/media/js/libs/video-js/video-js.swf';

});<|MERGE_RESOLUTION|>--- conflicted
+++ resolved
@@ -422,21 +422,6 @@
         video.controls = 'controls';
         video.preload = 'none';
 
-<<<<<<< HEAD
-=======
-        // create video sources
-        var sources = [
-            {
-                src: 'http://videos-cdn.mozilla.net/serv/firefoxflicks/FireFoxFlicks_2013-Teaser.mp4',
-                type: 'video/mp4'
-            },
-            {
-                src: 'http://videos-cdn.mozilla.net/serv/firefoxflicks/FireFoxFlicks_2013-Teaser.webm',
-                type: 'video/webm'
-            }
-        ];
-
->>>>>>> 9c4b1897
         for (var i = 0; i < sources.length; i++) {
             var source = document.createElement('source');
             source.src = sources[i].src;
@@ -601,10 +586,10 @@
     ];
 
     var sources = [{
-        src: 'http://videos.mozilla.org/uploads/brand/State%20of%20Mozilla%202011%20(fcp2)-RC%20-%20720p%20-%20MPEG-4.mp4',
+        src: 'http://videos-cdn.mozilla.net/serv/firefoxflicks/FireFoxFlicks_2013-Teaser.mp4',
         type: 'video/mp4'
     }, {
-        src: 'http://videos.mozilla.org/uploads/brand/State%20of%20Mozilla%202011%20(fcp2)-RC%20-%20720p%20-%20MPEG-4.webm',
+        src: 'http://videos-cdn.mozilla.net/serv/firefoxflicks/FireFoxFlicks_2013-Teaser.webm',
         type: 'video/webm'
     }];
 
